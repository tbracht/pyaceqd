import numpy as np
import matplotlib.pyplot as plt
import pyaceqd.pulses as pulses
import math as math
from pyaceqd.tools import export_csv
from scipy.io import savemat, loadmat
from scipy import integrate
from scipy import interpolate
<<<<<<< HEAD
import configparser 
=======
import pyaceqd.constants as constants
>>>>>>> 1439c1e5

hbar = constants.hbar  # meV*ps
class PulseGenerator:
    def __init__(self, t0, tend, dt,central_wavelength = 800, calibration_file = None) -> None: 
        # central_wavelength should match with rotating frame
        # Unit of time is ps 
        # central_f is the shift from the rotationg frame frequency
        # Fouierspace (Energy) is calculatet in THz. Units are transformed to THz -> 'nm' are expected ~linear around central wavelength (carefull with high numbers) 
        self.t0 = t0
        self.tend = tend
        self.dt = dt

        self.calibration_file = calibration_file
        if calibration_file is  None:
            self.central_wavelength = central_wavelength
        else:
            self._read_calibration_file(calibration_file)
            

        self.time = np.arange(t0,tend,dt)
        self.frequencies = -np.fft.fftshift(np.fft.fftfreq(len(self.time),d=dt))
        self.energies = 2*np.pi*hbar*self.frequencies

        self.temporal_representation_x = np.zeros_like(self.time, dtype=complex)
        self.temporal_representation_y = np.zeros_like(self.time, dtype=complex)
        self.frequency_representation_x = np.zeros_like(self.time, dtype=complex)
        self.frequency_representation_y = np.zeros_like(self.time, dtype=complex)
        
        self.frequency_filter_x = np.zeros_like(self.time, dtype=complex)
        self.frequency_filter_y = np.zeros_like(self.time, dtype=complex)
        self.temporal_filter_x = np.zeros_like(self.time, dtype=complex)
        self.temporal_filter_y = np.zeros_like(self.time, dtype=complex)
        
    def _read_calibration_file(self,calibration_file):
        config = configparser.ConfigParser()
        config.read(calibration_file)

        self.central_wavelength = float(config['EMISSION']['exciton_wavelength'])
        self.biexciton_wavelength = float(config['EMISSION']['biexciton_wavelength'])
        self.dark_wavelength = float(config['EMISSION']['dark_wavelength']) 

        self.fss_bright = float(config['SPLITTING']['fss_bright'])
        self.fss_dark = float(config['SPLITTING']['fss_dark']) 

        self.exciton_x_emission = self._Units(self.central_wavelength,'nm') + self._Units((self.fss_bright*1e-3)/2,'mev')
        self.exciton_y_emission = self._Units(self.central_wavelength,'nm') - self._Units((self.fss_bright*1e-3)/2,'mev')

        self.biexciton_x_emission = self._Units(self.biexciton_wavelength,'nm') - self._Units((self.fss_bright*1e-3)/2,'mev')
        self.biexciton_y_emission = self._Units(self.biexciton_wavelength,'nm') + self._Units((self.fss_bright*1e-3)/2,'mev')

        self.dark_x_emission = self._Units(self.dark_wavelength,'nm') + self._Units((self.fss_dark*1e-3)/2,'mev')
        self.dark_y_emission = self._Units(self.dark_wavelength,'nm') - self._Units((self.fss_dark*1e-3)/2,'mev')

        self.tpe_resonance = (self._Units(self.central_wavelength,'nm') + self._Units(self.biexciton_wavelength,'nm'))/2

    ### Pulse building functions 
        # polar_x is polarisation of pulse [polar_y = sqrt(1-polar_x^2)]
    def add_gaussian_time(self, width_t, central_f = 0, alpha=0, t0=0, area_time=1, polarisation = [1,0], phase=0, field_or_intesity = 'field',sig_or_fwhm = 'sig',unit = 'Hz'):
        # Gaussian pulse in time 
        # sig_or_fwhm expects either sigma of fwhm of the gaussian
        # field_or_intensity can be used if the intesity of a pulse is measured
        # area_time = Transformlimited pulse area in time 
        # alpha is the chirp parameter in ps^2 
        central_f = self._Units(central_f,unit)
        width_t = np.abs(self._sig_fwhm(field_or_intesity,sig_or_fwhm,width_t))

        central_f = central_f*hbar*2*np.pi

        polar_x, polar_y = self._normalise_polarisation(polarisation) 
        pulse = pulses.ChirpedPulse(width_t, central_f, alpha, t0, area_time, polar_x, phase)
        pulse_x = pulse.get_total(self.time) * polar_x
        pulse_y = pulse.get_total(self.time) * polar_y

        self._add_time(pulse_x,pulse_y)
        pass

    def add_sigmoid_time(self,width_t, central_f, rise_t, start_t, height = 1,unit = 'Hz', polarisation = [1,0]):
        central_f = self._Units(central_f,unit)
        
        central_t = start_t + width_t/2
        sigm = self._sigmoid(self.time,central_t,width_t,rise_t)
        sigm = sigm/np.max(sigm)*height

        sigm = sigm*np.exp(-1j*2*np.pi*central_f*(self.time-central_t))

        polar_x, polar_y = self._normalise_polarisation(polarisation)

        pulse_x = sigm*polar_x
        pulse_y = sigm*polar_y

        self._add_time(pulse_x,pulse_y)
        pass

    def add_gaussian_freq(self, width_f, central_f = 0, area_time = 1, polarisation = [1,0],field_or_intesity = 'field',sig_or_fwhm = 'sig',phase_taylor=[],shift_time = 0, unit = 'Hz'):
        # Gaussian pulse in Fourier space 
        # area_time = Transformlimited pulse area in time 
        # sig_or_fwhm expects either sigma of fwhm of the gaussian
        # field_or_intensity can be used if the intesity of a pulse is measured
        # phases (chirps) are handled vie phase_taylor in units ps^n e.g [pi,0,20] -> [(no unit),ps, ps^2]
        central_f = self._Units(central_f,unit)
        width_f = np.abs(self._Units(width_f,unit))

        width_f = self._sig_fwhm(field_or_intesity,sig_or_fwhm,width_f)
        
        polar_x,polar_y = self._normalise_polarisation(polarisation)
        pulse = 1/self.dt*area_time*np.exp(-(self.frequencies-central_f)**2/(2*width_f**2))*np.exp(1j*self._Taylor(self.frequencies*2*np.pi,central_f*2*np.pi,coefficients=phase_taylor))
        pulse *= np.exp(1j*2*np.pi*self.frequencies*(shift_time-np.min(self.time)))
        pulse_x = pulse*polar_x
        pulse_y = pulse*polar_y
        self._add_spectral(pulse_x,pulse_y)
        pass

    def add_rectangle_frequ(self,central_f, width_f, hight,phase_taylor=[], polar_x = 1,shift_time = None, unit = 'Hz'):
        # sqare pulse in Fourier space 
        central_f = self._Units(central_f,unit)
        width_f = np.abs(self._Units(width_f,unit))
        polar_y = np.sqrt(1-polar_x**2)

        pulse = np.zeros_like(self.frequencies,dtype=complex)
        pulse[np.abs(self.frequencies-central_f)<=width_f/2] = hight
        pulse *= np.exp(1j*self._Taylor(self.frequencies*2*np.pi,central_f*2*np.pi,coefficients=phase_taylor))
        pulse *= np.exp(1j*2*np.pi*self.frequencies*shift_time)
        pulse_x = pulse*polar_x
        pulse_y = pulse*polar_y
        self._add_spectral(pulse_x,pulse_y)
        pass

    def _add_time(self, pulse_x_time, pulse_y_time):
        # internal function to add pulses defined in time
        self.temporal_representation_x += pulse_x_time
        self.temporal_representation_y += pulse_y_time

        self.frequency_representation_x += np.fft.fftshift(np.fft.fft(pulse_x_time))
        self.frequency_representation_y += np.fft.fftshift(np.fft.fft(pulse_y_time))
        pass

    def _add_spectral(self, pulse_x_freq, pulse_y_freq):
        # internal function to add pulses in Fourier space
        self.frequency_representation_x += pulse_x_freq
        self.frequency_representation_y += pulse_y_freq

        self.temporal_representation_x += np.fft.ifft(np.fft.ifftshift(pulse_x_freq))
        self.temporal_representation_y += np.fft.ifft(np.fft.ifftshift(pulse_y_freq))
        pass

    ### Filter functions
        # Filters that can be applied to Fourier space
        # filters have a transmission that can be invertet (1- transmission) bu setting invert = True
        # different merging techniques can be used merging = 'x' x: + -> adding filters; * -> multiplying filters; m -> Overlaying filters
        # Filters can be applied to either('x' or 'y') or both ('b') pulse polarisations 
    def add_filter_rectangle(self, central_f = None, width_f = None, transmission = 1 ,polarisation = 'b', invert = False,merging = '+', unit = 'Hz'):
        # Square filter
        if central_f is None:
            filter = np.ones_like(self.frequencies,dtype=complex)*transmission
        else:
            central_f = self._Units(central_f,unit)
            width_f = np.abs(self._Units(width_f,unit))

            filter = np.zeros_like(self.frequencies,dtype=complex)
            filter[np.abs(self.frequencies-central_f)<=width_f/2] = transmission

            if invert:
                filter = (1-filter)

        self._add_filter(filter,polarisation,merging=merging)
        pass

    def add_filter_gaussian(self, central_f, width_f, transmission = 1 ,super_gauss = 1,polarisation = 'b',field_int = 'field',sig_fwhm = 'sig', invert = False,merging = '+',unit = 'Hz',phase = False):
        #gaussian filter
        #super_gauss allows for super gaussian functions 
        central_f = self._Units(central_f,unit)
        width_f = np.abs(self._Units(width_f,unit))
        tau = self._sig_fwhm(field_int,sig_fwhm,width_f)

        gauss = np.exp(-((self.frequencies-central_f)**2/(2*tau**2))**super_gauss)*transmission

        if invert:
            gauss = 1- gauss

        if phase:
            apply_phase = np.exp(1j*gauss**1*np.pi*2.*transmission)
            self._add_filter(apply_phase,polarisation,merging='*')
        else:
            self._add_filter(gauss,polarisation,merging=merging)
        pass

    def add_filter_make_square(self,T = 1,pol = 'x'):
        frequ = self.frequencies*2*np.pi
        spec_x = np.abs(self.frequency_representation_x**2)
        spec_y = np.abs(self.frequency_representation_y**2)
        
        spec_x_norm = spec_x/integrate.trapz(np.abs(spec_x),frequ)
        spec_y_norm = spec_y/integrate.trapz(np.abs(spec_y),frequ)
        
        spec_cum_x = T*integrate.cumtrapz(spec_x_norm,frequ,initial=0)
        spec_cum_y = T*integrate.cumtrapz(spec_y_norm,frequ,initial=0)
        
        shift = T/2 #??
        spec_cum_cum_x = integrate.cumtrapz(spec_cum_x-shift,frequ,initial=0)
        spec_cum_cum_y = integrate.cumtrapz(spec_cum_y-shift,frequ,initial=0)   
        
        if pol.lower()[0] == 'b' or pol.lower()[0] == 'x':
            self._add_filter(np.exp(1j*spec_cum_cum_x),pol='x',merging='*')
        if pol.lower()[0] == 'b' or pol.lower()[0] == 'y':
            self._add_filter(np.exp(1j*spec_cum_cum_y),pol='y',merging='*')
        
        pass

    def add_filter_sigmoid(self,central_f,width_f,rise_f,transmission=1,polarisation = 'b',invert = False,merging = '+',unit = 'Hz'):
        # double sigmoid filter
        central_f = self._Units(central_f,unit)
        width_f = np.abs(self._Units(width_f,unit))
        rise_f = np.abs(self._Units(rise_f,unit))

        sigm = self._sigmoid(self.frequencies,central_f,width_f,rise_f)
        sigm = sigm/np.max(sigm)*transmission
        if invert:
            sigm = 1-sigm
        self._add_filter(sigm,polarisation,merging)

    def add_phase_filter(self,central_f = 0, phase_taylor=[], polarisation = 'b',unit = 'Hz',f_start = None, f_end = None):
        # phase filter via Taylor expansion around central_f
        if f_start is None:
            f_start = np.min(self.frequencies)
        else:
            f_start = self._Units(f_start,unit)
        if f_end is None:
            f_end = np.max(self.frequencies)
        else:
            f_end = self._Units(f_end,unit)
        
        central_f = self._Units(central_f,unit)
        
        phase = self._Taylor(self.frequencies*2*np.pi,central_f*2*np.pi,coefficients=phase_taylor)
        phase[self.frequencies < f_start] = 0
        phase[self.frequencies > f_end] = 0
        
        phase = np.exp(1j*phase)
        
        
        
        self._add_filter(phase,pol=polarisation,merging='*')

        pass
    
    
    
    def add_phase_wedge(self, time_shift, central_f = 0, shift_time = True, polarisation = 'b', unit = 'Hz',kind = 'double'):
        # phase wedge for shifting in time
        central_f = self._Units(central_f,unit)

        if shift_time:
            time_shift = 2*np.pi*time_shift
        else:
            time_shift = self._Units(time_shift,unit)

        if unit == 'nm':
            time_shift *= -1 
        
        if kind.lower()[0] == 'd':
            wedge = np.exp(1j*time_shift*np.abs((self.frequencies-central_f)))
        elif kind.lower()[0] == 'r':
            phase_vec = np.zeros_like(self.frequencies)
            phase_vec[self.frequencies >= central_f] = np.abs(self.frequencies[self.frequencies >= central_f]-central_f)
            wedge = np.exp(1j*time_shift*phase_vec)
        elif kind.lower()[0] == 'l':    
            phase_vec = np.zeros_like(self.frequencies)
            phase_vec[self.frequencies <= central_f] = np.abs(self.frequencies[self.frequencies <= central_f]-central_f)
            wedge = np.exp(1j*time_shift*phase_vec)
        self._add_filter(wedge,pol=polarisation,merging='*')
        pass

    def apply_frequency_filter(self,pol = 'b'): #you changed the and part here 
        # applies the filter to the pulse 
        if pol.lower()[0] == 'b' or pol.lower()[0] == 'x' and np.any(self.frequency_representation_x != 0):
            self.frequency_representation_x *= self.frequency_filter_x
            self.temporal_representation_x = np.fft.ifft(np.fft.ifftshift(self.frequency_representation_x))
        if pol.lower()[0] == 'b' or pol.lower()[0] == 'y' and np.any(self.frequency_representation_y != 0):
            self.frequency_representation_y *= self.frequency_filter_y
            self.temporal_representation_y = np.fft.ifft(np.fft.ifftshift(self.frequency_representation_y))
        pass

    def _add_filter(self,filter,pol='both',merging = '+'):
        # internal function for constructiong filters
        if pol.lower()[0] == 'b' or pol.lower()[0] == 'x':
            if merging == '+':
                self.frequency_filter_x += filter
            elif merging == '*':
                self.frequency_filter_x *= filter
            elif merging.lower()[0] == 'm': 
                for i, value in enumerate(self.frequency_filter_x):
                    self.frequency_filter_x[i] = np.max([value,filter[i]])
        if pol.lower()[0] == 'b' or pol.lower()[0] == 'y':
            if merging == '+':
                self.frequency_filter_y += filter
            elif merging == '*':
                self.frequency_filter_y *= filter
            elif merging.lower()[0] == 'm': 
                for i, value in enumerate(self.frequency_filter_y):
                    self.frequency_filter_y[i] = np.max([value,filter[i]])
        if np.any(np.logical_or(np.abs(self.frequency_filter_x) > 1, np.abs(self.frequency_filter_y) > 1)): 
            print('WARNING: Transmission in filter > 1. Capped to 1.')
            self.frequency_filter_x[self.frequency_filter_x > 1] = 1 
            self.frequency_filter_y[self.frequency_filter_y > 1] = 1 
   
    
    ### Devices from the lab 
    # pulse shaper
    def apply_pulse_shaper(self,slit_position_f,transmission = 1, slit_width_f = None, slit_rise_f = None, min_f = None, max_f = None, calibration_file = None, pol = 'b',unit = 'Hz'):
        # applies a slit filter to the pulse, given a slit_width_f and a slit_rise_f
        # if a calibration_file is specified, the slit_width_f and slit_rise_f are ignored
        # the calibration_file is in nm
        if calibration_file is not None:
            pass# to do 
        else:
            slit_width_f = self._Units(slit_width_f,unit)
            slit_rise_f = self._Units(slit_rise_f,unit)
            min_f = self._Units(min_f,unit)
            max_f = self._Units(max_f,unit)

        slit_position_f = self._Units(slit_position_f,unit)

        if pol.lower()[0] == 'b' or pol.lower()[0] == 'x':
            self.add_filter_sigmoid(central_f=slit_position_f, width_f=slit_width_f, rise_f=slit_rise_f, polarisation='x',transmission = transmission)
            self.apply_frequency_filter(pol='x')
        if pol.lower()[0] == 'b' or pol.lower()[0] == 'y':
            self.add_filter_sigmoid(central_f=slit_position_f, width_f=slit_width_f, rise_f=slit_rise_f, polarisation='y',transmission = transmission)
            self.apply_frequency_filter(pol='y')
        
        pass

    # SLM   
    def apply_SLM(self, pixelwidth = None, pixel_center = 0, N_pixel = 128, unit = 'Hz', kind = 'rectangle',polarisation = 'both',
                   SLM = 'amp',generate_mask = False, save_dir = '', mask_name = 'mask_output',
                   suffix = 0,psf_width = None,psf_sig_fwhm = 'fwhm',calibration_file = None, orientation = 'rising',
                   pixel_transmission_mask = None, pixel_binning = 1):
        # applys a discretisation to the filter, simulating pixels of an (for now) amplitude SLM
        # N_pixel = # of pixels/discretisation steps
        # pixel_center is the position of the central pixel / for even N_pixel the central position 
        # setting generate_mask = True generates a driving mask, given that a callibration_file is specified
        # callibration_file is in retardance (transmission) | voltage and should (must?) be non redundant -> type can be set by cal_type = 'r' or 't' 
        
        if np.mod(N_pixel,pixel_binning) != 0: 
            print('N_pixel / pixel_binning is no integer! No binning applied.')
            pixel_binning = 1
        else: 
            N_pixel = int(N_pixel/pixel_binning)
        
        
        if calibration_file is not None:
            pixel_center, pixelwidth = self._calibrate_SLM(calibration_file)
            print('Calibrated to center_wavelength: ' +str(pixel_center)+'nm and pixelwidth: '+str(pixelwidth)+'nm.')
            pixel_center = self._Units(pixel_center,'nm')
            pixelwidth = abs(self._Units(pixelwidth,'nm'))*pixel_binning
        else:
            pixel_center = self._Units(pixel_center,unit)
            pixelwidth = abs(self._Units(pixelwidth,unit))*pixel_binning

        if pixel_transmission_mask is not None:
            if len(pixel_transmission_mask) != N_pixel:
                print('Mask file does not agree with pixel number!')
                return
        
        
        
        start_f = pixel_center - N_pixel/2*pixelwidth
        end_f = pixel_center + N_pixel/2*pixelwidth

        pixel_transmission_x = []
        pixel_transmission_y = []

        pixel_phase_x = []
        pixel_phase_y = []
       
            
        if polarisation.lower()[0] == 'b' or polarisation.lower()[0] == 'x':
            self.frequency_filter_x[self.frequencies < start_f] = 0 
            self.frequency_filter_x[self.frequencies >= end_f] = 0 
            pass
        if polarisation.lower()[0] == 'b' or polarisation.lower()[0] == 'y':
            self.frequency_filter_y[self.frequencies < start_f] = 0 
            self.frequency_filter_y[self.frequencies >= end_f] = 0 

        for i in range(N_pixel):
            L_slice = np.where((self.frequencies >= (start_f + i*pixelwidth)) & (self.frequencies < (start_f +  (i+1)*pixelwidth)))
            
            if polarisation.lower()[0] == 'b' or polarisation.lower()[0] == 'x':
                if pixel_transmission_mask is None:
                    cur_slice = self.frequency_filter_x[L_slice]
                else:
                    cur_slice = pixel_transmission_mask[N_pixel -1 - i]
                    
                if SLM.lower() == 'ap':
                    self.frequency_filter_x[L_slice] = np.mean(np.abs(cur_slice))*np.exp(1j*np.mean(np.angle(cur_slice)))
                    pixel_transmission_x.append(np.mean(np.abs(cur_slice)))
                    pixel_phase_x.append(np.mean(np.angle(cur_slice)))
                elif SLM.lower()[0] == 'p':
                    self.frequency_filter_x[L_slice] = np.abs(cur_slice)*np.exp(1j*np.mean(np.angle(cur_slice)))
                    pixel_transmission_x.append(1)
                    pixel_phase_x.append(np.mean(np.angle(cur_slice)))
                elif SLM.lower()[0] == 'a':
                    self.frequency_filter_x[L_slice] = np.mean(np.abs(cur_slice))*np.exp(1j*np.angle(cur_slice))
                    pixel_transmission_x.append(np.mean(np.abs(cur_slice))) # <-- carefull
                    pixel_phase_x.append(0)
            if polarisation.lower()[0] == 'b' or polarisation.lower()[0] == 'y':
                if pixel_transmission_mask is None:
                    cur_slice = self.frequency_filter_y[L_slice]
                else:
                    cur_slice = pixel_transmission_mask[N_pixel -1 -i]

                if SLM.lower() == 'ap':
                    self.frequency_filter_y[L_slice] = np.mean(np.abs(cur_slice))*np.exp(1j*np.mean(np.angle(cur_slice)))
                    pixel_transmission_y.append(np.mean(np.abs(cur_slice)))
                    pixel_phase_y.append(np.mean(np.angle(cur_slice)))
                elif SLM.lower()[0] == 'p':
                    self.frequency_filter_y[L_slice] = np.abs(cur_slice)*np.exp(1j*np.mean(np.angle(cur_slice)))
                    pixel_transmission_y.append(1)
                    pixel_phase_y.append(np.mean(np.angle(cur_slice)))
                elif SLM.lower()[0] == 'a':
                    self.frequency_filter_y[L_slice] = np.mean(np.abs(cur_slice))*np.exp(1j*np.angle(cur_slice))
                    pixel_transmission_y.append(np.mean(np.abs(cur_slice)))
                    pixel_phase_y.append(0)
        if orientation.lower()[0] == 'r':    
            pixel_transmission_x = np.flipud(np.array(pixel_transmission_x))
            pixel_transmission_y = np.flipud(np.array(pixel_transmission_y))
            pixel_phase_x = np.flipud(np.array(pixel_phase_x))
            pixel_phase_y = np.flipud(np.array(pixel_phase_y))
        elif orientation.lower()[0] == 'f':
            pixel_transmission_x = np.array(pixel_transmission_x)
            pixel_transmission_y = np.array(pixel_transmission_y)
            pixel_phase_x = np.array(pixel_phase_x)
            pixel_phase_y = np.array(pixel_phase_y)

        if kind.lower()[0] == 'p':
            if psf_width is None:
                psf_width = pixelwidth*0.25
            else:
                psf_width = self._sig_fwhm(field_int='field',sig_fwhm=psf_sig_fwhm,width=psf_width)
                psf_width = self._Units(psf_width,unit=unit)
            psf = np.exp(-0.5*(self.frequencies/psf_width)**2)*1/np.sqrt(2*np.pi*psf_width**2)
            

            if polarisation.lower()[0] == 'b' or polarisation.lower()[0] == 'x':
            
                if SLM.lower() == 'ap':
                    self.frequency_filter_x = self._convolve_normalise(np.abs(self.frequency_filter_x),np.abs(psf)) * \
                            np.exp(1j*self._convolve_normalise(np.angle(self.frequency_filter_x),np.abs(psf)))
                elif SLM.lower()[0] == 'p':
                    self.frequency_filter_x = np.abs(self.frequency_filter_x)*np.exp(1j*self._convolve_normalise(np.angle(self.frequency_filter_x),np.abs(psf)))
                elif SLM.lower()[0] == 'a':
                    self.frequency_filter_x = self._convolve_normalise(np.abs(self.frequency_filter_x),np.abs(psf)) *np.exp(1j*np.angle(self.frequency_filter_x))
            
            
            if polarisation.lower()[0] == 'b' or polarisation.lower()[0] == 'y':
            
                if SLM.lower() == 'ap':
                    self.frequency_filter_y = self._convolve_normalise(np.abs(self.frequency_filter_y),np.abs(psf)) * \
                            np.exp(1j*self._convolve_normalise(np.angle(self.frequency_filter_y),np.abs(psf)))
                elif SLM.lower()[0] == 'p':
                    self.frequency_filter_y = np.abs(self.frequency_filter_y)*np.exp(1j*self._convolve_normalise(np.angle(self.frequency_filter_y),np.abs(psf)))
                elif SLM.lower()[0] == 'a':
                    self.frequency_filter_y = self._convolve_normalise(np.abs(self.frequency_filter_y),np.abs(psf)) *np.exp(1j*np.angle(self.frequency_filter_y))
      
                
        if generate_mask: 
            mask_name_x = save_dir + mask_name+str(suffix)+'_trans_x.txt'
            mask_name_y = save_dir + mask_name+str(suffix)+'_trans_y.txt'
            phase_name_x = save_dir + mask_name+str(suffix)+'_phase_x.txt'
            phase_name_y = save_dir + mask_name+str(suffix)+'_phase_y.txt'
  
            with open(mask_name_x, "w") as txt_file:
                for line in list(pixel_transmission_x):
                    txt_file.write(str(line) + "\n")
            txt_file.close()
            
            with open(mask_name_y, "w") as txt_file:
                for line in list(pixel_transmission_y):
                    txt_file.write(str(line) + "\n")
            txt_file.close()

            with open(phase_name_x, "w") as txt_file:
                for line in list(pixel_phase_x):
                    txt_file.write(str(line) + "\n")
            txt_file.close()

            with open(phase_name_y, "w") as txt_file:
                for line in list(pixel_phase_y):
                    txt_file.write(str(line) + "\n")
            txt_file.close()
            
            return mask_name_x, mask_name_y, phase_name_x, phase_name_y


    def _calibrate_SLM(self,calib_file):
      container = loadmat(calib_file)
      center_pixel = float(container['slm_calibration']['center_pixel'][0,0])
      pixel_width = float(container['slm_calibration']['pixel_width'][0,0])
      
      return center_pixel,pixel_width

    ### Additional functions

    def _Units(self,input,unit = 'Hz'): 
        # transforming nm and meV to THz
        if unit.lower()[0] == 'm': 
            output = input/(2*np.pi*hbar) 
        elif unit.lower()[0] == 'n': 
            central_f = 299792.458/self.central_wavelength

            if np.abs(input - self.central_wavelength) < np.abs(input):
                input = input - self.central_wavelength

            input_f = 299792.458/(self.central_wavelength+input)
            output = central_f-input_f
            output = - output
        else:
            output = input
        return output
    
    def _Units_inverse(self,input,unit = 'Hz'): 
        # transforming THz to nm and meV
        if unit.lower()[0] == 'm': 
            output = input*(2*np.pi*hbar) 
        elif unit.lower()[0] == 'n': 
            central_f = 299792.458/self.central_wavelength
            input_f = central_f + input
            output = 299792.458/(input_f)
        else:
            output = input
        return output


    def _Taylor(self,frequency,frequency_0=0,coefficients = []):
        # a Taylor expansion
        phase = np.zeros_like(frequency)
        for n, coeff in enumerate(coefficients):
            phase += coeff/math.factorial(n)*(frequency-frequency_0)**n
        return phase 

    def _sig_fwhm(self,field_int,sig_fwhm,width):
        # transforming fwhm -> sigma for gaussian pulses
        # field (intesity) can be set via field_int = 'f' ('i')
        if field_int.lower()[0] == 'f':
            if sig_fwhm.lower()[0] == 's':
                tau_0 = width
            elif sig_fwhm.lower()[0] == 'f':
                tau_0 =  width / (2 * np.sqrt(np.log(2) * 2))
        elif field_int.lower()[0] == 'i':
            if sig_fwhm.lower()[0] == 's':
                tau_0 = np.sqrt(2)*width
            elif sig_fwhm.lower()[0] == 'f':
                tau_0 = width/(2*np.sqrt(np.log(2)))
        return tau_0

    def _sigmoid(self,x,center,width,rise): 
        c1 = center-width/2
        c2 = center+width/2
        sigm1 = 1/(1+np.exp(-(x-c1)/rise))
        sigm2 = 1/(1+np.exp(-(c2-x)/rise))
        return sigm1*sigm2
    
    def _fft_convolve(self,a,b):
        ft_a = np.fft.fft(a)
        ft_b = np.fft.fft(b)
        return np.fft.ifft(ft_a*ft_b)
    
    def _convolve_normalise(self,orig,psf):

        orig_height = np.max(orig)

        conv = np.convolve(orig,psf,mode='same')
        conv /= np.max(conv)

        return conv*orig_height 
    
    def _normalise_polarisation(self,pol):
        pol = np.array(pol,dtype=complex)
        norm = np.sqrt(np.abs(pol[0]**2)+np.abs(pol[1]**2))
        pol_x = pol[0]/norm
        pol_y = pol[1]/norm
        return pol_x, pol_y
    ### plotting functions
        # limits can be set in time (t_0,t_end) and in Fourier space (frequ_0, frequ_end)
        # polarisation ('x' , 'y' or 'both') are set via plot_pol
        # plotting in different domains ('Hz' -> THz; 'meV' - > meV; 'nm' -> nm) can be controlled via domain = '' 
        # save = True  saves figures 
    def plot_filter(self,t_0 = None,t_end = None,frequ_0 = None, frequ_end = None ,plot_pol = 'both',
                    domain = 'Hz',save = False, save_name = 'fig',save_dir = '',plot_phase = True):
        # plotting the current Fourier space filter function 
        if domain == 'meV':
            self.plot_domain = self.energies
            self.domain = domain
        elif domain == 'Hz': 
            self.plot_domain = self.frequencies
            self.domain = 'THz'
        elif domain == 'nm': 
            central_f = 299792.458/self.central_wavelength
            self.plot_domain = 299792.458/(central_f + self.frequencies)
            self.domain = 'nm'

        ### setting default limits 
        if t_0 is None: 
            t_0 = np.min(self.time)
        if t_end is None:
            t_end = np.max(self.time)
        if frequ_0 is None: 
            frequ_0 = np.min(self.plot_domain)
        if frequ_end is None:
            frequ_end = np.max(self.plot_domain)

        plot_phase_x = np.empty_like(self.frequencies)
        plot_phase_x[:] = np.nan
        plot_phase_y = np.empty_like(self.frequencies)
        plot_phase_y[:] = np.nan
        

        plot_limit = 1e-3
        plot_phase_x[np.abs(self.frequency_filter_x)>plot_limit] = np.angle(self.frequency_filter_x[np.abs(self.frequency_filter_x)>plot_limit])
        plot_phase_y[np.abs(self.frequency_filter_y)>plot_limit] = np.angle(self.frequency_filter_y[np.abs(self.frequency_filter_y)>plot_limit])


        fig,ax = plt.subplots()
        ax2=ax.twinx()
        if plot_pol.lower()[0] == 'b' or plot_pol.lower()[0] == 'x':
            ax.plot(self.plot_domain, np.abs(self.frequency_filter_x),'b-', label="T_x")
            if plot_phase:
                ax2.plot(self.plot_domain,plot_phase_x/np.pi)
                
        if plot_pol.lower()[0] == 'b' or plot_pol.lower()[0] == 'y':
            ax.plot(self.plot_domain, np.abs(self.frequency_filter_y),'r-', label="T_y")
            if plot_phase:
                ax2.plot(self.plot_domain,plot_phase_y/np.pi)       
        ax.set_xlim([frequ_0,frequ_end])
        ax.set_xlabel(self.domain)
        ax.grid()
        ax.legend() 
        ax.set_ylabel('Transmission')
        ax2.set_ylabel('Phase / pi')
        ax.set_title('Filter frequency')
        if save:
            fig.savefig(save_dir+save_name+'_frequ_filter.png')
            
        

    def plot_pulses(self,t_0 = None,t_end = None,frequ_0 = None, frequ_end = None ,plot_pol = 'both',
                    plot_phase = False, phase_time_shift = 0,domain = 'Hz',save = False,save_name = 'fig_',save_dir = '',
                    sim_input = None,sim_label = [],plot_frequ_intensity = False, plot_emission = False):
        #plotting the current pulse in both time (abs() and real() are plotted)and Fourier space (only abs() is plotted)
        if domain == 'meV':
            self.plot_domain = self.energies
            self.domain = domain
        elif domain == 'Hz': 
            self.plot_domain = self.frequencies
            self.domain = 'THz'
        elif domain == 'nm': 
            central_f = 299792.458/self.central_wavelength
            self.plot_domain = 299792.458/(central_f + self.frequencies)
            self.domain = 'nm'

        ### setting default limits 
        if t_0 is None: 
            t_0 = np.min(self.time)
        if t_end is None:
            t_end = np.max(self.time)
        if frequ_0 is None: 
            frequ_0 = np.min(self.plot_domain)
        if frequ_end is None:
            frequ_end = np.max(self.plot_domain)


        fig_t, ax_t = plt.subplots()
        ax_2 = ax_t.twinx()
        if plot_pol.lower()[0] == 'b' or plot_pol.lower()[0] == 'x':
            ax_t.plot(self.time, np.abs(self.temporal_representation_x),'b-', label="x_envel")
            ax_t.plot(self.time, np.real(self.temporal_representation_x),'b:', label="x_field")

        if plot_pol.lower()[0] == 'b' or plot_pol.lower()[0] == 'y':
            ax_t.plot(self.time, np.abs(self.temporal_representation_y),'r-', label="y_envel")
            ax_t.plot(self.time, np.real(self.temporal_representation_y),'r:', label="y_field")
        if sim_input is not None:
            time_sim = np.real(sim_input[0])
            ax_2.set_ylabel('rho_QD')
            for i in range(len(sim_input)-1):
                if i > len(sim_label)-1:
                    rho_label = str(i)
                else:
                    rho_label=sim_label[i]
                ax_2.plot(time_sim,np.abs(sim_input[i+1]),label=rho_label)
            ax_2.legend(loc = 'upper right')
            ax_2.set_ylim([-0.01,1.01])
        
        ax_t.set_xlabel('time / ps')
        ax_t.set_ylabel('Pulse')
        ax_t.set_xlim([t_0,t_end])
        ax_t.legend(loc = 'upper left')

        if save:
            fig_t.savefig(save_dir+save_name+"_time.png")
            
        plot_phase_x = np.empty_like(self.frequencies,dtype=complex)
        plot_phase_x[:] = np.nan
        plot_phase_y = np.empty_like(self.frequencies,dtype=complex)
        plot_phase_y[:] = np.nan

        plot_limit = 1e-3
        L_plot_phase_x = np.abs(self.frequency_representation_x)>plot_limit
        L_plot_phase_y = np.abs(self.frequency_representation_y)>plot_limit
        plot_phase_x[L_plot_phase_x] = self.frequency_representation_x[L_plot_phase_x]*np.exp(1j*2*np.pi*self.frequencies[L_plot_phase_x]*phase_time_shift) 
        plot_phase_y[L_plot_phase_y] = self.frequency_representation_y[L_plot_phase_y]*np.exp(1j*2*np.pi*self.frequencies[L_plot_phase_y]*phase_time_shift) 
        plot_phase_x[L_plot_phase_x] = np.angle(plot_phase_x[L_plot_phase_x])
        plot_phase_y[L_plot_phase_y] = np.angle(plot_phase_x[L_plot_phase_y])
        #plot_phase_x *= np.exp(-1j*2*np.pi*self.frequencies*phase_time_shift)
        #plot_phase_y *= np.exp(-1j*2*np.pi*self.frequencies*phase_time_shift)
        fig,ax = plt.subplots()
        ax2=ax.twinx()
        if plot_frequ_intensity: 
            plot_frequency_x = np.abs(self.frequency_representation_x)**2
            plot_frequency_y = np.abs(self.frequency_representation_y)**2
        else:
            plot_frequency_x = np.abs(self.frequency_representation_x)
            plot_frequency_y = np.abs(self.frequency_representation_y)
            
        if plot_pol.lower()[0] == 'b' or plot_pol.lower()[0] == 'x':
            ax.plot(self.plot_domain, plot_frequency_x,'b-', label="x_envel")
            if plot_phase:
                ax2.plot(self.plot_domain,plot_phase_x/np.pi)
                
        if plot_pol.lower()[0] == 'b' or plot_pol.lower()[0] == 'y':
            ax.plot(self.plot_domain, plot_frequency_y,'r-', label="y_envel")
            if plot_phase:
                ax2.plot(self.plot_domain,plot_phase_y/np.pi)  

        if plot_emission:
            if self.calibration_file is None:
                print('Provide calibration file to plot emission lines!')
            else:
                ax2.plot(self._Units_inverse(self.exciton_x_emission,unit=domain)*np.array([1,1]),np.array([0,1]),'b--')
                ax2.plot(self._Units_inverse(self.exciton_y_emission,unit=domain)*np.array([1,1]),np.array([0,1]),'k--',label='X_emission')
                ax2.plot(self._Units_inverse(self.biexciton_x_emission,unit=domain)*np.array([1,1]),np.array([0,1]),'b:')
                ax2.plot(self._Units_inverse(self.biexciton_y_emission,unit=domain)*np.array([1,1]),np.array([0,1]),'k:',label='XX_emission')
                ax2.plot(self._Units_inverse(self.dark_x_emission,unit=domain)*np.array([1,1]),np.array([0,1]),'b-.')
                ax2.plot(self._Units_inverse(self.dark_y_emission,unit=domain)*np.array([1,1]),np.array([0,1]),'k-.',label='DX_emission')
                ax2.set_ylim([0,1.1])
                ax2.legend(loc = 'upper right')
        ax.set_xlim([frequ_0,frequ_end])
        ax.set_xlabel(self.domain)
        ax.grid()
        ax.legend(loc = 'upper left') 
        if plot_frequ_intensity:
            ax.set_ylabel('|FT|^2')
        else:
            ax.set_ylabel('|FT|')
        ax2.set_ylabel('Phase / pi')
        ax.set_title('Pulses frequency')
        if save:
            fig.savefig(save_dir+save_name+'_frequ.png')
            

    def generate_pulsefiles(self, temp_dir = '', file_name = 'pulse_time', suffix = '',abs_only = False):
        #Translating the generated pulse for use with the PYACEQD Quantum Dot simulation enviroment 
        pulse_file_x = temp_dir + file_name + str(suffix)+'_x.dat' 
        pulse_file_y = temp_dir + file_name + str(suffix)+'_y.dat'
        if abs_only: #for absolute value only
            export_csv(pulse_file_x, self.time, np.abs(self.temporal_representation_x),np.zeros_like(self.temporal_representation_x,dtype=np.double), precision=8, delimit=' ')
            export_csv(pulse_file_y, self.time, np.abs(self.temporal_representation_y),np.zeros_like(self.temporal_representation_y,dtype=np.double), precision=8, delimit=' ')
            return pulse_file_x, pulse_file_y
    
        export_csv(pulse_file_x, self.time, np.real(self.temporal_representation_x), np.imag(self.temporal_representation_x), precision=8, delimit=' ')
        export_csv(pulse_file_y, self.time, np.real(self.temporal_representation_y), np.imag(self.temporal_representation_y), precision=8, delimit=' ')
        return pulse_file_x, pulse_file_y

    def generate_phase_difference(self,temp_dir = '', file_name = 'phase_diff', suffix = ''):
        phase_file_x = temp_dir + file_name + str(suffix)+'_x.dat' 
        phase_file_y = temp_dir + file_name + str(suffix)+'_y.dat'

        
        phase_grad_x = -np.gradient(np.unwrap((np.angle(self.temporal_representation_x))),self.time)  
        phase_grad_y = -np.gradient(np.unwrap((np.angle(self.temporal_representation_y))),self.time)
        
        export_csv(phase_file_x, self.time, np.real(phase_grad_x),np.imag(phase_grad_x), precision=8, delimit=' ')
        export_csv(phase_file_y, self.time, np.real(phase_grad_y),np.imag(phase_grad_y), precision=8, delimit=' ')  

        return phase_file_x, phase_file_y


    #merging with other pulses
    def merge_pulses(self,other_pulse):
        # checks 
        if other_pulse.central_wavelength != self.central_wavelength:
            print('ERROR MERGING: Central wavelength of pulses do not agree!')
            return
        if other_pulse.dt != self.dt:
            print('CAUTION MERGING: Time steps of pulses do not agree!')
            
        other_pulse_real_x = interpolate.interp1d(other_pulse.time, np.real(other_pulse.temporal_representation_x),
                                                  kind='linear', fill_value=0,bounds_error=False)
        other_pulse_imag_x = interpolate.interp1d(other_pulse.time, np.imag(other_pulse.temporal_representation_x),
                                                  kind='linear', fill_value=0,bounds_error=False)
        
        other_pulse_real_y = interpolate.interp1d(other_pulse.time, np.real(other_pulse.temporal_representation_y),
                                                  kind='linear', fill_value=0,bounds_error=False)
        other_pulse_imag_y = interpolate.interp1d(other_pulse.time, np.imag(other_pulse.temporal_representation_y),
                                                  kind='linear', fill_value=0,bounds_error=False)
        
        self._add_time(other_pulse_real_x(self.time)+1j*other_pulse_imag_x(self.time),
                       other_pulse_real_y(self.time)+1j*other_pulse_imag_y(self.time))
        
            
    
    ### clear functions
    def clear_all(self):
        self.clear_filter()
        self.clear_pulses()

    def clear_filter(self):
        self.frequency_filter_x = np.zeros_like(self.time, dtype=complex)
        self.frequency_filter_y = np.zeros_like(self.time, dtype=complex)
        self.temporal_filter_x = np.zeros_like(self.time, dtype=complex)
        self.temporal_filter_y = np.zeros_like(self.time, dtype=complex)
    
    def clear_pulses(self):
        self.temporal_representation_x = np.zeros_like(self.time, dtype=complex)
        self.temporal_representation_y = np.zeros_like(self.time, dtype=complex)
        self.frequency_representation_x = np.zeros_like(self.time, dtype=complex)
        self.frequency_representation_y = np.zeros_like(self.time, dtype=complex)<|MERGE_RESOLUTION|>--- conflicted
+++ resolved
@@ -6,11 +6,9 @@
 from scipy.io import savemat, loadmat
 from scipy import integrate
 from scipy import interpolate
-<<<<<<< HEAD
 import configparser 
-=======
 import pyaceqd.constants as constants
->>>>>>> 1439c1e5
+
 
 hbar = constants.hbar  # meV*ps
 class PulseGenerator:
